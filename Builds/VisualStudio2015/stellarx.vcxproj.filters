﻿<?xml version="1.0" encoding="utf-8"?>
<Project ToolsVersion="4.0" xmlns="http://schemas.microsoft.com/developer/msbuild/2003">
  <ItemGroup>
    <Filter Include="fba">
      <UniqueIdentifier>{0cf920e3-5232-4c4e-8b79-25ec2c8f86ce}</UniqueIdentifier>
    </Filter>
    <Filter Include="overlay">
      <UniqueIdentifier>{b26ed986-c240-4b44-a1cd-ec2a40b3c7f3}</UniqueIdentifier>
    </Filter>
    <Filter Include="history">
      <UniqueIdentifier>{2da1159b-be14-429e-be19-e0447082b844}</UniqueIdentifier>
    </Filter>
    <Filter Include="txherder">
      <UniqueIdentifier>{951355b1-432c-4dbe-87c0-bf77b6fab706}</UniqueIdentifier>
    </Filter>
    <Filter Include="ledger">
      <UniqueIdentifier>{89a037c6-770c-4df9-aa5e-3f963a001da3}</UniqueIdentifier>
    </Filter>
    <Filter Include="clf">
      <UniqueIdentifier>{83ce5e44-5de9-452b-a707-780112922d21}</UniqueIdentifier>
    </Filter>
    <Filter Include="main">
      <UniqueIdentifier>{0dee9511-d4e9-44ba-b7d5-9bec41ec4143}</UniqueIdentifier>
    </Filter>
    <Filter Include="generated">
      <UniqueIdentifier>{a9692317-8851-4932-8329-6d2bb1a54787}</UniqueIdentifier>
    </Filter>
    <Filter Include="lib">
      <UniqueIdentifier>{5ce9b128-ab1f-437c-8b2b-f726dfe7070e}</UniqueIdentifier>
    </Filter>
    <Filter Include="lib\util">
      <UniqueIdentifier>{886e9509-78a3-4d16-9b96-110c4849223d}</UniqueIdentifier>
    </Filter>
    <Filter Include="transactions">
      <UniqueIdentifier>{4545a642-5678-463c-a1b1-33e66fc6f809}</UniqueIdentifier>
    </Filter>
    <Filter Include="docs">
      <UniqueIdentifier>{b0b4abb7-5c4b-4d72-8529-30f235d36c68}</UniqueIdentifier>
    </Filter>
    <Filter Include="sync">
      <UniqueIdentifier>{bd23d429-9447-41d8-b8a6-1de10705097c}</UniqueIdentifier>
    </Filter>
    <Filter Include="lib\http">
      <UniqueIdentifier>{82364e95-f6c1-4df2-b169-f1ee8982aaa5}</UniqueIdentifier>
    </Filter>
    <Filter Include="process">
      <UniqueIdentifier>{dfcbc766-c389-4f89-84ab-ed48a177c74d}</UniqueIdentifier>
    </Filter>
    <Filter Include="util">
      <UniqueIdentifier>{9a90f557-0d93-4794-a2ad-694cc0968282}</UniqueIdentifier>
    </Filter>
    <Filter Include="crypto">
      <UniqueIdentifier>{ca69df68-9e2f-4688-b4de-977e0288ecad}</UniqueIdentifier>
    </Filter>
<<<<<<< HEAD
    <Filter Include="lib\json">
      <UniqueIdentifier>{353dbdb6-b0a3-41ee-9af5-b46403f495d7}</UniqueIdentifier>
=======
    <Filter Include="database">
      <UniqueIdentifier>{88bc05c7-da04-4654-af79-dc9fc022e17e}</UniqueIdentifier>
>>>>>>> 20322b23
    </Filter>
  </ItemGroup>
  <ItemGroup>
    <ClCompile Include="..\..\src\fba\Ballot.cpp">
      <Filter>fba</Filter>
    </ClCompile>
    <ClCompile Include="..\..\src\fba\FBAMaster.cpp">
      <Filter>fba</Filter>
    </ClCompile>
    <ClCompile Include="..\..\src\fba\Node.cpp">
      <Filter>fba</Filter>
    </ClCompile>
    <ClCompile Include="..\..\src\fba\OurNode.cpp">
      <Filter>fba</Filter>
    </ClCompile>
    <ClCompile Include="..\..\src\fba\QuorumSet.cpp">
      <Filter>fba</Filter>
    </ClCompile>
    <ClCompile Include="..\..\src\fba\Statement.cpp">
      <Filter>fba</Filter>
    </ClCompile>
    <ClCompile Include="..\..\src\ledger\AccountEntry.cpp">
      <Filter>ledger</Filter>
    </ClCompile>
    <ClCompile Include="..\..\src\ledger\Ledger.cpp">
      <Filter>ledger</Filter>
    </ClCompile>
    <ClCompile Include="..\..\src\ledger\LedgerEntry.cpp">
      <Filter>ledger</Filter>
    </ClCompile>
    <ClCompile Include="..\..\src\ledger\LedgerMaster.cpp">
      <Filter>ledger</Filter>
    </ClCompile>
    <ClCompile Include="..\..\src\ledger\OfferEntry.cpp">
      <Filter>ledger</Filter>
    </ClCompile>
    <ClCompile Include="..\..\src\ledger\TrustLine.cpp">
      <Filter>ledger</Filter>
    </ClCompile>
    <ClCompile Include="..\..\src\main\Application.cpp">
      <Filter>main</Filter>
    </ClCompile>
    <ClCompile Include="..\..\src\main\main.cpp">
      <Filter>main</Filter>
    </ClCompile>
    <ClCompile Include="..\..\src\txherder\TransactionSet.cpp">
      <Filter>txherder</Filter>
    </ClCompile>
    <ClCompile Include="..\..\src\txherder\TxHerder.cpp">
      <Filter>txherder</Filter>
    </ClCompile>
    <ClCompile Include="..\..\src\overlay\Floodgate.cpp">
      <Filter>overlay</Filter>
    </ClCompile>
    <ClCompile Include="..\..\src\overlay\ItemFetcher.cpp">
      <Filter>overlay</Filter>
    </ClCompile>
    <ClCompile Include="..\..\src\overlay\Peer.cpp">
      <Filter>overlay</Filter>
    </ClCompile>
    <ClCompile Include="..\..\src\overlay\PeerDoor.cpp">
      <Filter>overlay</Filter>
    </ClCompile>
    <ClCompile Include="..\..\src\overlay\PeerMaster.cpp">
      <Filter>overlay</Filter>
    </ClCompile>
    <ClCompile Include="..\..\src\lib\crypto\edkeypair.cpp">
      <Filter>crypto</Filter>
    </ClCompile>
    <ClCompile Include="..\..\src\lib\crypto\StellarPrivateKey.cpp">
      <Filter>crypto</Filter>
    </ClCompile>
    <ClCompile Include="..\..\src\lib\crypto\StellarPublicKey.cpp">
      <Filter>crypto</Filter>
    </ClCompile>
    <ClCompile Include="..\..\src\transactions\Transaction.cpp">
      <Filter>transactions</Filter>
    </ClCompile>
    <ClCompile Include="..\..\src\transactions\TrustSetTx.cpp">
      <Filter>transactions</Filter>
    </ClCompile>
    <ClCompile Include="..\..\src\clf\BucketList.cpp">
      <Filter>clf</Filter>
    </ClCompile>
    <ClCompile Include="..\..\src\main\Config.cpp">
      <Filter>main</Filter>
    </ClCompile>
    <ClCompile Include="..\..\src\overlay\PreferredPeers.cpp">
      <Filter>overlay</Filter>
    </ClCompile>
    <ClCompile Include="..\..\src\fba\FutureStatement.cpp">
      <Filter>fba</Filter>
    </ClCompile>
    <ClCompile Include="..\..\src\main\test.cpp">
      <Filter>main</Filter>
    </ClCompile>
    <ClCompile Include="..\..\src\lib\util\getopt_long.c">
      <Filter>lib\util</Filter>
    </ClCompile>
    <ClCompile Include="..\..\src\overlay\LoopbackPeer.cpp">
      <Filter>overlay</Filter>
    </ClCompile>
    <ClCompile Include="..\..\src\overlay\TCPPeer.cpp">
      <Filter>overlay</Filter>
    </ClCompile>
    <ClCompile Include="..\..\src\clf\CLFTests.cpp">
      <Filter>clf</Filter>
    </ClCompile>
    <ClCompile Include="..\..\src\overlay\OverlayTests.cpp">
      <Filter>overlay</Filter>
    </ClCompile>
    <ClCompile Include="..\..\src\fba\FBATests.cpp">
      <Filter>fba</Filter>
    </ClCompile>
    <ClCompile Include="..\..\src\lib\http\connection.cpp">
      <Filter>lib\http</Filter>
    </ClCompile>
    <ClCompile Include="..\..\src\lib\http\connection_manager.cpp">
      <Filter>lib\http</Filter>
    </ClCompile>
    <ClCompile Include="..\..\src\lib\http\reply.cpp">
      <Filter>lib\http</Filter>
    </ClCompile>
    <ClCompile Include="..\..\src\lib\http\request_parser.cpp">
      <Filter>lib\http</Filter>
    </ClCompile>
    <ClCompile Include="..\..\src\lib\http\server.cpp">
      <Filter>lib\http</Filter>
    </ClCompile>
    <ClCompile Include="..\..\src\lib\http\HttpClient.cpp">
      <Filter>lib\http</Filter>
    </ClCompile>
    <ClCompile Include="..\..\src\main\CommandHandler.cpp">
      <Filter>main</Filter>
    </ClCompile>
    <ClCompile Include="..\..\src\fba\FBATests.cpp">
      <Filter>fba</Filter>
    </ClCompile>
    <ClCompile Include="..\..\src\history\HistoryMaster.cpp">
      <Filter>history</Filter>
    </ClCompile>
    <ClCompile Include="..\..\src\history\HistoryTests.cpp">
      <Filter>history</Filter>
    </ClCompile>
    <ClCompile Include="..\..\src\process\ProcessMaster.cpp">
      <Filter>process</Filter>
    </ClCompile>
    <ClCompile Include="..\..\src\process\ProcessTests.cpp">
      <Filter>process</Filter>
    </ClCompile>
    <ClCompile Include="..\..\src\util\types.cpp">
      <Filter>util</Filter>
    </ClCompile>
    <ClCompile Include="..\..\src\util\Logging.cpp">
      <Filter>util</Filter>
    </ClCompile>
    <ClCompile Include="..\..\src\util\Timer.cpp">
      <Filter>util</Filter>
    </ClCompile>
    <ClCompile Include="..\..\src\lib\util\format.cc">
      <Filter>lib</Filter>
    </ClCompile>
    <ClCompile Include="..\..\src\transactions\PaymentTx.cpp">
      <Filter>transactions</Filter>
    </ClCompile>
    <ClCompile Include="..\..\src\transactions\TxResult.cpp">
      <Filter>transactions</Filter>
    </ClCompile>
    <ClCompile Include="..\..\src\lib\json\jsoncpp.cpp">
      <Filter>lib\json</Filter>
    </ClCompile>
    <ClCompile Include="..\..\src\ledger\LedgerDelta.cpp">
      <Filter>ledger</Filter>
    </ClCompile>
    <ClCompile Include="..\..\src\ledger\Database.cpp">
      <Filter>ledger</Filter>
    </ClCompile>
    <ClCompile Include="..\..\src\history\HistoryArchive.cpp">
      <Filter>history</Filter>
    </ClCompile>
    <ClCompile Include="..\..\src\crypto\CryptoTests.cpp">
      <Filter>crypto</Filter>
    </ClCompile>
<<<<<<< HEAD
    <ClCompile Include="..\..\src\transactions\TxDelta.cpp">
      <Filter>transactions</Filter>
=======
    <ClCompile Include="..\..\src\database\Database.cpp">
      <Filter>database</Filter>
    </ClCompile>
    <ClCompile Include="..\..\src\database\DatabaseTests.cpp">
      <Filter>database</Filter>
>>>>>>> 20322b23
    </ClCompile>
  </ItemGroup>
  <ItemGroup>
    <ClInclude Include="..\..\src\fba\Ballot.h">
      <Filter>fba</Filter>
    </ClInclude>
    <ClInclude Include="..\..\src\fba\FBAGateway.h">
      <Filter>fba</Filter>
    </ClInclude>
    <ClInclude Include="..\..\src\fba\FBAMaster.h">
      <Filter>fba</Filter>
    </ClInclude>
    <ClInclude Include="..\..\src\fba\FBAWorldInterface.h">
      <Filter>fba</Filter>
    </ClInclude>
    <ClInclude Include="..\..\src\fba\Node.h">
      <Filter>fba</Filter>
    </ClInclude>
    <ClInclude Include="..\..\src\fba\OurNode.h">
      <Filter>fba</Filter>
    </ClInclude>
    <ClInclude Include="..\..\src\fba\QuorumSet.h">
      <Filter>fba</Filter>
    </ClInclude>
    <ClInclude Include="..\..\src\fba\Statement.h">
      <Filter>fba</Filter>
    </ClInclude>
    <ClInclude Include="..\..\src\history\HistoryGateway.h">
      <Filter>history</Filter>
    </ClInclude>
    <ClInclude Include="..\..\src\ledger\AccountEntry.h">
      <Filter>ledger</Filter>
    </ClInclude>
    <ClInclude Include="..\..\src\ledger\Ledger.h">
      <Filter>ledger</Filter>
    </ClInclude>
    <ClInclude Include="..\..\src\ledger\LedgerEntry.h">
      <Filter>ledger</Filter>
    </ClInclude>
    <ClInclude Include="..\..\src\ledger\LedgerGateway.h">
      <Filter>ledger</Filter>
    </ClInclude>
    <ClInclude Include="..\..\src\ledger\LedgerMaster.h">
      <Filter>ledger</Filter>
    </ClInclude>
    <ClInclude Include="..\..\src\ledger\OfferEntry.h">
      <Filter>ledger</Filter>
    </ClInclude>
    <ClInclude Include="..\..\src\ledger\TrustLine.h">
      <Filter>ledger</Filter>
    </ClInclude>
    <ClInclude Include="..\..\src\main\Application.h">
      <Filter>main</Filter>
    </ClInclude>
    <ClInclude Include="..\..\src\txherder\TransactionSet.h">
      <Filter>txherder</Filter>
    </ClInclude>
    <ClInclude Include="..\..\src\txherder\TxHerder.h">
      <Filter>txherder</Filter>
    </ClInclude>
    <ClInclude Include="..\..\src\txherder\TxHerderGateway.h">
      <Filter>txherder</Filter>
    </ClInclude>
    <ClInclude Include="..\..\src\overlay\FetchableItem.h">
      <Filter>overlay</Filter>
    </ClInclude>
    <ClInclude Include="..\..\src\overlay\Floodgate.h">
      <Filter>overlay</Filter>
    </ClInclude>
    <ClInclude Include="..\..\src\overlay\ItemFetcher.h">
      <Filter>overlay</Filter>
    </ClInclude>
    <ClInclude Include="..\..\src\overlay\OverlayGateway.h">
      <Filter>overlay</Filter>
    </ClInclude>
    <ClInclude Include="..\..\src\overlay\Peer.h">
      <Filter>overlay</Filter>
    </ClInclude>
    <ClInclude Include="..\..\src\overlay\PeerDoor.h">
      <Filter>overlay</Filter>
    </ClInclude>
    <ClInclude Include="..\..\src\overlay\PeerMaster.h">
      <Filter>overlay</Filter>
    </ClInclude>
    <ClInclude Include="..\..\src\generated\StellarXDR.h">
      <Filter>generated</Filter>
    </ClInclude>
    <ClInclude Include="..\..\src\lib\crypto\EdKeyPair.h">
      <Filter>crypto</Filter>
    </ClInclude>
    <ClInclude Include="..\..\src\lib\crypto\StellarPrivateKey.h">
      <Filter>crypto</Filter>
    </ClInclude>
    <ClInclude Include="..\..\src\lib\crypto\StellarPublicKey.h">
      <Filter>crypto</Filter>
    </ClInclude>
    <ClInclude Include="..\..\src\transactions\CancelOfferTx.h">
      <Filter>transactions</Filter>
    </ClInclude>
    <ClInclude Include="..\..\src\transactions\CreateOfferTx.h">
      <Filter>transactions</Filter>
    </ClInclude>
    <ClInclude Include="..\..\src\transactions\InflationTx.h">
      <Filter>transactions</Filter>
    </ClInclude>
    <ClInclude Include="..\..\src\transactions\MergeTx.h">
      <Filter>transactions</Filter>
    </ClInclude>
    <ClInclude Include="..\..\src\transactions\PaymentTx.h">
      <Filter>transactions</Filter>
    </ClInclude>
    <ClInclude Include="..\..\src\transactions\SetAccountTx.h">
      <Filter>transactions</Filter>
    </ClInclude>
    <ClInclude Include="..\..\src\transactions\SetRegularKeyTx.h">
      <Filter>transactions</Filter>
    </ClInclude>
    <ClInclude Include="..\..\src\transactions\Transaction.h">
      <Filter>transactions</Filter>
    </ClInclude>
    <ClInclude Include="..\..\src\transactions\TrustSetTx.h">
      <Filter>transactions</Filter>
    </ClInclude>
    <ClInclude Include="..\..\src\main\Config.h">
      <Filter>main</Filter>
    </ClInclude>
    <ClInclude Include="..\..\src\clf\BucketList.h">
      <Filter>clf</Filter>
    </ClInclude>
    <ClInclude Include="..\..\src\clf\CanonicalLedgerForm.h">
      <Filter>clf</Filter>
    </ClInclude>
    <ClInclude Include="..\..\src\overlay\StellarMessage.h">
      <Filter>overlay</Filter>
    </ClInclude>
    <ClInclude Include="..\..\src\lib\util\easylogging++.h">
      <Filter>lib\util</Filter>
    </ClInclude>
    <ClInclude Include="..\..\src\lib\util\cpptoml.h">
      <Filter>lib\util</Filter>
    </ClInclude>
    <ClInclude Include="..\..\src\overlay\PreferredPeers.h">
      <Filter>overlay</Filter>
    </ClInclude>
    <ClInclude Include="..\..\src\fba\FutureStatement.h">
      <Filter>fba</Filter>
    </ClInclude>
    <ClInclude Include="..\..\src\fba\FBA.h">
      <Filter>fba</Filter>
    </ClInclude>
    <ClInclude Include="..\..\src\clf\CLFGateway.h">
      <Filter>clf</Filter>
    </ClInclude>
    <ClInclude Include="..\..\src\clf\CLF.h">
      <Filter>clf</Filter>
    </ClInclude>
    <ClInclude Include="..\..\src\lib\util\getopt.h">
      <Filter>lib\util</Filter>
    </ClInclude>
    <ClInclude Include="..\..\src\overlay\LoopbackPeer.h">
      <Filter>overlay</Filter>
    </ClInclude>
    <ClInclude Include="..\..\src\main\main.h">
      <Filter>main</Filter>
    </ClInclude>
    <ClInclude Include="..\..\src\overlay\TCPPeer.h">
      <Filter>overlay</Filter>
    </ClInclude>
    <ClInclude Include="..\..\src\clf\CLFDelta.h">
      <Filter>clf</Filter>
    </ClInclude>
    <ClInclude Include="..\..\src\ledger\ValidatedLedgers.h">
      <Filter>ledger</Filter>
    </ClInclude>
    <ClInclude Include="..\..\src\sync\SyncMaster.h">
      <Filter>sync</Filter>
    </ClInclude>
    <ClInclude Include="..\..\src\main\test.h">
      <Filter>main</Filter>
    </ClInclude>
    <ClInclude Include="..\..\src\lib\http\connection.hpp">
      <Filter>lib\http</Filter>
    </ClInclude>
    <ClInclude Include="..\..\src\lib\http\connection_manager.hpp">
      <Filter>lib\http</Filter>
    </ClInclude>
    <ClInclude Include="..\..\src\lib\http\header.hpp">
      <Filter>lib\http</Filter>
    </ClInclude>
    <ClInclude Include="..\..\src\lib\http\reply.hpp">
      <Filter>lib\http</Filter>
    </ClInclude>
    <ClInclude Include="..\..\src\lib\http\request.hpp">
      <Filter>lib\http</Filter>
    </ClInclude>
    <ClInclude Include="..\..\src\lib\http\request_parser.hpp">
      <Filter>lib\http</Filter>
    </ClInclude>
    <ClInclude Include="..\..\src\lib\http\server.hpp">
      <Filter>lib\http</Filter>
    </ClInclude>
    <ClInclude Include="..\..\src\lib\http\HttpClient.h">
      <Filter>lib\http</Filter>
    </ClInclude>
    <ClInclude Include="..\..\src\main\CommandHandler.h">
      <Filter>main</Filter>
    </ClInclude>
    <ClInclude Include="..\..\src\history\HistoryMaster.h">
      <Filter>history</Filter>
    </ClInclude>
    <ClInclude Include="..\..\src\process\ProcessGateway.h">
      <Filter>process</Filter>
    </ClInclude>
    <ClInclude Include="..\..\src\process\ProcessMaster.h">
      <Filter>process</Filter>
    </ClInclude>
    <ClInclude Include="..\..\src\lib\util\Logging.h">
      <Filter>util</Filter>
    </ClInclude>
    <ClInclude Include="..\..\src\util\Timer.h">
      <Filter>util</Filter>
    </ClInclude>
    <ClInclude Include="..\..\src\transactions\TxResult.h">
      <Filter>transactions</Filter>
    </ClInclude>
    <ClInclude Include="..\..\src\lib\json\json\json.h">
      <Filter>lib\json</Filter>
    </ClInclude>
    <ClInclude Include="..\..\src\lib\json\json\json-forwards.h">
      <Filter>lib\json</Filter>
    </ClInclude>
    <ClInclude Include="..\..\src\ledger\LedgerDelta.h">
      <Filter>ledger</Filter>
    </ClInclude>
    <ClInclude Include="..\..\src\ledger\Database.h">
      <Filter>ledger</Filter>
    </ClInclude>
    <ClInclude Include="..\..\src\history\HistoryArchive.h">
      <Filter>history</Filter>
    </ClInclude>
<<<<<<< HEAD
    <ClInclude Include="..\..\src\transactions\TxDelta.h">
      <Filter>transactions</Filter>
    </ClInclude>
    <ClInclude Include="..\..\src\transactions\TxResultCode.h">
      <Filter>transactions</Filter>
=======
    <ClInclude Include="..\..\src\database\Database.h">
      <Filter>database</Filter>
>>>>>>> 20322b23
    </ClInclude>
  </ItemGroup>
  <ItemGroup>
    <None Include="..\..\docs\transactions.md">
      <Filter>docs</Filter>
    </None>
    <None Include="..\..\docs\entries.md">
      <Filter>docs</Filter>
    </None>
    <None Include="..\..\AUTHORS" />
    <None Include="..\..\ChangeLog" />
    <None Include="..\..\COPYING" />
    <None Include="..\..\NEWS" />
    <None Include="..\..\README" />
    <None Include="..\..\docs\hayashi_example.cfg">
      <Filter>docs</Filter>
    </None>
    <None Include="..\..\docs\questions.md">
      <Filter>docs</Filter>
    </None>
    <None Include="..\..\docs\usecases.md">
      <Filter>docs</Filter>
    </None>
    <None Include="..\..\docs\design.md">
      <Filter>docs</Filter>
    </None>
  </ItemGroup>
  <ItemGroup>
    <CustomBuild Include="..\..\src\overlay\StellarXDR.x">
      <Filter>overlay</Filter>
    </CustomBuild>
  </ItemGroup>
</Project><|MERGE_RESOLUTION|>--- conflicted
+++ resolved
@@ -52,13 +52,10 @@
     <Filter Include="crypto">
       <UniqueIdentifier>{ca69df68-9e2f-4688-b4de-977e0288ecad}</UniqueIdentifier>
     </Filter>
-<<<<<<< HEAD
     <Filter Include="lib\json">
       <UniqueIdentifier>{353dbdb6-b0a3-41ee-9af5-b46403f495d7}</UniqueIdentifier>
-=======
     <Filter Include="database">
       <UniqueIdentifier>{88bc05c7-da04-4654-af79-dc9fc022e17e}</UniqueIdentifier>
->>>>>>> 20322b23
     </Filter>
   </ItemGroup>
   <ItemGroup>
@@ -242,16 +239,13 @@
     <ClCompile Include="..\..\src\crypto\CryptoTests.cpp">
       <Filter>crypto</Filter>
     </ClCompile>
-<<<<<<< HEAD
     <ClCompile Include="..\..\src\transactions\TxDelta.cpp">
       <Filter>transactions</Filter>
-=======
     <ClCompile Include="..\..\src\database\Database.cpp">
       <Filter>database</Filter>
     </ClCompile>
     <ClCompile Include="..\..\src\database\DatabaseTests.cpp">
       <Filter>database</Filter>
->>>>>>> 20322b23
     </ClCompile>
   </ItemGroup>
   <ItemGroup>
@@ -492,16 +486,13 @@
     <ClInclude Include="..\..\src\history\HistoryArchive.h">
       <Filter>history</Filter>
     </ClInclude>
-<<<<<<< HEAD
     <ClInclude Include="..\..\src\transactions\TxDelta.h">
       <Filter>transactions</Filter>
     </ClInclude>
     <ClInclude Include="..\..\src\transactions\TxResultCode.h">
       <Filter>transactions</Filter>
-=======
     <ClInclude Include="..\..\src\database\Database.h">
       <Filter>database</Filter>
->>>>>>> 20322b23
     </ClInclude>
   </ItemGroup>
   <ItemGroup>
