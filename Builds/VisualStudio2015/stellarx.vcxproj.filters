--- conflicted
+++ resolved
@@ -392,16 +392,13 @@
     <ClInclude Include="..\..\src\fba\FBA.h">
       <Filter>fba</Filter>
     </ClInclude>
-<<<<<<< HEAD
     <ClInclude Include="..\..\src\clf\CLFGateway.h">
       <Filter>clf</Filter>
     </ClInclude>
     <ClInclude Include="..\..\src\clf\CLF.h">
       <Filter>clf</Filter>
-=======
     <ClInclude Include="..\..\src\lib\util\getopt.h">
       <Filter>lib\util</Filter>
->>>>>>> cff391ab
     </ClInclude>
   </ItemGroup>
   <ItemGroup>
